--- conflicted
+++ resolved
@@ -100,15 +100,13 @@
         self.controller_start_func = None
         self.controller_param_values = None
         self.swingup_timer = None
-<<<<<<< HEAD
 
         # Helper lambda to style LED labels
         self.led_style = lambda active: (
             "background-color: #00cc00; border-radius: 7px;" if active else
             "background-color: #003300; border-radius: 7px;"
         )
-=======
->>>>>>> 4f794eff
+
 
         # === Master Layout ===
         master_layout = QHBoxLayout()
@@ -166,7 +164,6 @@
         controls_layout.addWidget(QLabel("Catch Momentum (rad/s):"))
         controls_layout.addWidget(self.catch_momentum_field)
 
-<<<<<<< HEAD
         # === Controller Activity Indicators ===
         self.swingup_led = QLabel()
         self.swingup_led.setFixedSize(15, 15)
@@ -179,8 +176,7 @@
         controls_layout.addWidget(QLabel("Controller Active:"))
         controls_layout.addWidget(self.controller_led)
 
-=======
->>>>>>> 4f794eff
+
         # Spacer
         controls_layout.addStretch()
 
@@ -340,18 +336,13 @@
             self.swingup_timer.stop()
             self.swingup_proc.join()
             self.swingup_proc = None
-<<<<<<< HEAD
             self.swingup_led.setStyleSheet(self.led_style(False))
-=======
->>>>>>> 4f794eff
             if self.controller_start_func:
                 self.controller_proc = self.controller_start_func(
                     self.shared_vars, *self.controller_param_values.values()
                 )
-<<<<<<< HEAD
                 self.controller_led.setStyleSheet(self.led_style(True))
-=======
->>>>>>> 4f794eff
+
     
     def start_system(self):
         # === System selection ===
@@ -417,17 +408,13 @@
                 self.swingup_timer.setInterval(50)
                 self.swingup_timer.timeout.connect(self.check_swingup_completion)
                 self.swingup_timer.start()
-<<<<<<< HEAD
                 self.swingup_led.setStyleSheet(self.led_style(True))
                 self.controller_led.setStyleSheet(self.led_style(False))
             else:
                 self.controller_proc = start_func(self.shared_vars, *param_values.values())
                 self.controller_led.setStyleSheet(self.led_style(True))
                 self.swingup_led.setStyleSheet(self.led_style(False))
-=======
-            else:
-                self.controller_proc = start_func(self.shared_vars, *param_values.values())
->>>>>>> 4f794eff
+
 
         except Exception as e:
             print(f"[ERROR] Failed to start controller '{controller_name}': {e}")
@@ -444,11 +431,9 @@
                 self.swingup_proc.join()
             if self.swingup_timer:
                 self.swingup_timer.stop()
-<<<<<<< HEAD
             self.controller_led.setStyleSheet(self.led_style(False))
             self.swingup_led.setStyleSheet(self.led_style(False))
-=======
->>>>>>> 4f794eff
+
             self.sim_proc.terminate()
             self.sim_proc.join()
             self.sim_proc = None
